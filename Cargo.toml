--- conflicted
+++ resolved
@@ -13,21 +13,12 @@
 [dependencies]
 chrono = { version = "0.4.37", features = ["serde"] }
 dotenv = "0.15.0"
-<<<<<<< HEAD
-log = "0.4.17"
-reqwest = { version = "0.11.13", features = ["json"] }
-serde = { version = "1.0.151", features=["derive"] }
-serde_json = "1.0.91"
-serde_with = "2.1.0"
-tokio = { version = "1.23.0", features = ["full"] }
-# TODO - turn into optional (feature) module.
-polars = { version = "0.26.1", features = ["polars-io", "json"]}
-maplit = "1.0.2"
-=======
 log = "0.4.21"
 reqwest = { version = "0.12.3", features = ["json"] }
 serde = { version = "1.0.197", features = ["derive"] }
 serde_json = "1.0.115"
 serde_with = "3.7.0"
 tokio = { version = "1.37.0", features = ["full"] }
->>>>>>> d5ae19b8
+# TODO - turn into optional (feature) module.
+polars = { version = "0.38.3", features = ["polars-io", "json"]}
+maplit = "1.0.2"