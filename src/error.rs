use serde::Deserialize;

/// Encapsulates any "unexpected" data
/// returned from Dune upon bad request.
#[derive(Deserialize, Debug)]
pub struct DuneError {
    pub error: String,
}

#[derive(Debug, PartialEq)]
pub enum DuneRequestError {
    /// Includes known errors:
    /// "invalid API Key"
    /// "Query not found"
    /// "The requested execution ID (ID: wonky job ID) is invalid."
    Dune(String),
    /// Errors bubbled up from reqwest::Error
    Request(String),
<<<<<<< HEAD
    /// Errors bubbled up from Serde (de)serialization
    Serde(String),
    /// Errors bubbled up from PolarsError
    Polars(String),
=======
>>>>>>> b7a33266
}

impl From<DuneError> for DuneRequestError {
    fn from(value: DuneError) -> Self {
        DuneRequestError::Dune(value.error)
    }
}

impl From<reqwest::Error> for DuneRequestError {
    fn from(value: reqwest::Error) -> Self {
        DuneRequestError::Request(value.to_string())
    }
}

<<<<<<< HEAD
impl From<serde_json::Error> for DuneRequestError {
    fn from(value: serde_json::Error) -> Self {
        DuneRequestError::Serde(value.to_string())
    }
}

impl From<polars::error::PolarsError> for DuneRequestError {
    fn from(value: polars::error::PolarsError) -> Self {
        DuneRequestError::Polars(value.to_string())
    }
}
=======
>>>>>>> b7a33266
#[cfg(test)]
mod tests {
    use super::*;
    use maplit::hashmap;
    use serde::Serialize;

    #[tokio::test]
    async fn async_error_parsing() {
        let request_error = reqwest::get("invalid-url").await.unwrap_err();
        assert_eq!(
            DuneRequestError::from(request_error),
            DuneRequestError::Request("builder error: relative URL without a base".to_string())
        );
    }
    #[test]
    fn standard_error_parsing() {
        assert_eq!(
            DuneRequestError::from(DuneError {
                error: "broken".to_string()
            }),
            DuneRequestError::Dune("broken".to_string())
        );

        // An example where serde_json::to_string fails.
        // https://www.greyblake.com/blog/when-serde-json-to-string-fails/
        #[derive(Serialize, Eq, PartialEq, Hash)]
        #[serde(tag = "t")]
        enum TestEnum {
            Item,
        }
        let serde_error = serde_json::to_string(&hashmap! {
            TestEnum::Item => 2,
        })
        .unwrap_err();
        assert_eq!(
            DuneRequestError::from(serde_error),
            DuneRequestError::Serde("key must be a string".to_string())
        )
    }

    #[test]
    fn derive_debug() {
        assert_eq!(
            format!(
                "{:?}",
                DuneError {
                    error: "broken".to_string()
                }
            ),
            "DuneError { error: \"broken\" }"
        );
    }
}<|MERGE_RESOLUTION|>--- conflicted
+++ resolved
@@ -16,13 +16,10 @@
     Dune(String),
     /// Errors bubbled up from reqwest::Error
     Request(String),
-<<<<<<< HEAD
     /// Errors bubbled up from Serde (de)serialization
     Serde(String),
     /// Errors bubbled up from PolarsError
     Polars(String),
-=======
->>>>>>> b7a33266
 }
 
 impl From<DuneError> for DuneRequestError {
@@ -37,7 +34,6 @@
     }
 }
 
-<<<<<<< HEAD
 impl From<serde_json::Error> for DuneRequestError {
     fn from(value: serde_json::Error) -> Self {
         DuneRequestError::Serde(value.to_string())
@@ -49,8 +45,7 @@
         DuneRequestError::Polars(value.to_string())
     }
 }
-=======
->>>>>>> b7a33266
+
 #[cfg(test)]
 mod tests {
     use super::*;
