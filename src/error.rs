use serde::Deserialize;

/// Encapsulates any "unexpected" data
/// returned from Dune upon bad request.
#[derive(Deserialize, Debug)]
pub struct DuneError {
    pub error: String,
}

#[derive(Debug, PartialEq)]
pub enum DuneRequestError {
    /// Includes known errors:
    /// "invalid API Key"
    /// "Query not found"
    /// "The requested execution ID (ID: wonky job ID) is invalid."
    Dune(String),
    /// Errors bubbled up from reqwest::Error
    Request(String),
    /// Errors bubbled up from Serde (de)serialization
    Serde(String),
    /// Errors bubbled up from PolarsError
    Polars(String),
}

impl From<DuneError> for DuneRequestError {
    fn from(value: DuneError) -> Self {
        DuneRequestError::Dune(value.error)
    }
}

impl From<reqwest::Error> for DuneRequestError {
    fn from(value: reqwest::Error) -> Self {
        DuneRequestError::Request(value.to_string())
    }
}

impl From<serde_json::Error> for DuneRequestError {
    fn from(value: serde_json::Error) -> Self {
        DuneRequestError::Serde(value.to_string())
    }
}

impl From<polars::error::PolarsError> for DuneRequestError {
    fn from(value: polars::error::PolarsError) -> Self {
        DuneRequestError::Polars(value.to_string())
    }
}

#[cfg(test)]
mod tests {
    use super::*;
    use maplit::hashmap;
    use serde::Serialize;

    #[tokio::test]
    async fn async_error_parsing() {
        let request_error = reqwest::get("invalid-url").await.unwrap_err();
        assert_eq!(
<<<<<<< HEAD
            DuneRequestError::from(request_error),
            DuneRequestError::Request("builder error: relative URL without a base".to_string())
=======
            DuneRequestError::from(err),
            DuneRequestError::Request("builder error".to_string())
>>>>>>> d5ae19b8
        );
    }
    #[test]
    fn standard_error_parsing() {
        assert_eq!(
            DuneRequestError::from(DuneError {
                error: "broken".to_string()
            }),
            DuneRequestError::Dune("broken".to_string())
        );

        // An example where serde_json::to_string fails.
        // https://www.greyblake.com/blog/when-serde-json-to-string-fails/
        #[derive(Serialize, Eq, PartialEq, Hash)]
        #[serde(tag = "t")]
        enum TestEnum {
            Item,
        }
        let serde_error = serde_json::to_string(&hashmap! {
            TestEnum::Item => 2,
        })
        .unwrap_err();
        assert_eq!(
            DuneRequestError::from(serde_error),
            DuneRequestError::Serde("key must be a string".to_string())
        )
    }

    #[test]
    fn derive_debug() {
        assert_eq!(
            format!(
                "{:?}",
                DuneError {
                    error: "broken".to_string()
                }
            ),
            "DuneError { error: \"broken\" }"
        );
    }
}<|MERGE_RESOLUTION|>--- conflicted
+++ resolved
@@ -56,13 +56,8 @@
     async fn async_error_parsing() {
         let request_error = reqwest::get("invalid-url").await.unwrap_err();
         assert_eq!(
-<<<<<<< HEAD
             DuneRequestError::from(request_error),
-            DuneRequestError::Request("builder error: relative URL without a base".to_string())
-=======
-            DuneRequestError::from(err),
             DuneRequestError::Request("builder error".to_string())
->>>>>>> d5ae19b8
         );
     }
     #[test]
